--- conflicted
+++ resolved
@@ -4,19 +4,17 @@
 
 - Fixed: Fixed spurious "Patch input contains repeated filenames" error when `--in-diff` is given a patch that deletes multiple files.
 
+- New: Mutate `+, -, *, /, %, &, ^, |, <<, >>` binary ops, and their corresponding assignment ops like `+=`.
+
+- Changed: Stop generating mutations of `||` and `&&` to `!=` and `||`, because it seems to raise too many low-value false positives that may be hard to test.
+
 ## 23.12.2
 
 - New: A `--shard k/n` allows you to split the work across n independent parallel `cargo mutants` invocations running on separate machines to get a faster overall solution on large suites. You, or your CI system, are responsible for launching all the shards and checking whether any of them failed.
 
 - Improved: Better documentation about `-j`, with stronger recommendations not to set it too high.
 
-<<<<<<< HEAD
-- New: Mutate `+, -, *, /, %, &, ^, |, <<, >>` binary ops, and their corresponding assignment ops like `+=`.
-
-- Changed: Stop generating mutations of `||` and `&&` to `!=` and `||`, because it seems to raise too many low-value false positives that may be hard to test.
-=======
 - New: Binary releases on GitHub through cargo-dist.
->>>>>>> 85a5c155
 
 ## 23.12.1
 
