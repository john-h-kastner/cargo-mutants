--- conflicted
+++ resolved
@@ -194,12 +194,8 @@
                     &self.dir,
                     source_path.to_owned(),
                     &package,
-<<<<<<< HEAD
                     true,
-                )?));
-=======
                 )?);
->>>>>>> 5cecd31a
             }
         }
         Ok(sources)
