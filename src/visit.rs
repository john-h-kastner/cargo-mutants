// Copyright 2021-2023 Martin Pool

//! Visit the abstract syntax tree and discover things to mutate.
//!
//! Knowledge of the `syn` API is localized here.
//!
//! Walking the tree starts with some root files known to the build tool:
//! e.g. for cargo they are identified from the targets. The tree walker then
//! follows `mod` statements to recursively visit other referenced files.

use std::collections::VecDeque;
use std::sync::Arc;

use anyhow::Context;
use itertools::Itertools;
use proc_macro2::{Delimiter, TokenStream, TokenTree};
use quote::{quote, ToTokens};
use syn::ext::IdentExt;
use syn::visit::Visit;
use syn::{
    AngleBracketedGenericArguments, Attribute, Expr, GenericArgument, Ident, ItemFn, Path,
    PathArguments, ReturnType, Type, TypeArray, TypeTuple,
};
use tracing::{debug, debug_span, trace, trace_span, warn};

use crate::path::TreeRelativePathBuf;
use crate::source::SourceFile;
use crate::*;

/// Mutants and files discovered in a source tree.
///
/// Files are listed separately so that we can represent files that
/// were visited but that produced no mutants.
pub struct Discovered {
    pub mutants: Vec<Mutant>,
    pub files: Vec<Arc<SourceFile>>,
}

/// Discover all mutants and all source files.
///
/// The list of source files includes even those with no mutants.
pub fn walk_tree(tool: &dyn Tool, root: &Utf8Path, options: &Options) -> Result<Discovered> {
    let error_exprs = options
        .error_values
        .iter()
        .map(|e| syn::parse_str(e).with_context(|| format!("Failed to parse error value {e:?}")))
        .collect::<Result<Vec<Expr>>>()?;
    let mut mutants = Vec::new();
    let mut files: Vec<Arc<SourceFile>> = Vec::new();
    let mut file_queue: VecDeque<Arc<SourceFile>> = tool.top_source_files(root)?.into();
    while let Some(source_file) = file_queue.pop_front() {
        check_interrupted()?;
        let (mut file_mutants, more_files) =
            walk_file(root, Arc::clone(&source_file), options, &error_exprs)?;
        // We'll still walk down through files that don't match globs, so that
        // we have a chance to find modules underneath them. However, we won't
        // collect any mutants from them, and they don't count as "seen" for
        // `--list-files`.
        for path in more_files {
            file_queue.push_back(Arc::new(SourceFile::new(root, path, &source_file.package)?));
        }
        let path = &source_file.tree_relative_path;
        if let Some(examine_globset) = &options.examine_globset {
            if !examine_globset.is_match(path.as_ref()) {
                trace!("{path:?} does not match examine globset");
                continue;
            }
        }
        if let Some(exclude_globset) = &options.exclude_globset {
            if exclude_globset.is_match(path.as_ref()) {
                trace!("{path:?} excluded by globset");
                continue;
            }
        }
        if let Some(examine_names) = &options.examine_names {
            if !examine_names.is_empty() {
                file_mutants.retain(|m| examine_names.is_match(&m.to_string()));
            }
        }
        if let Some(exclude_names) = &options.exclude_names {
            if !exclude_names.is_empty() {
                file_mutants.retain(|m| !exclude_names.is_match(&m.to_string()));
            }
        }
        mutants.append(&mut file_mutants);
        files.push(Arc::clone(&source_file));
    }
    Ok(Discovered { mutants, files })
}

/// Find all possible mutants in a source file.
///
/// Returns the mutants found, and more files discovered by `mod` statements to visit.
fn walk_file(
    root: &Utf8Path,
    source_file: Arc<SourceFile>,
    options: &Options,
    error_exprs: &[Expr],
) -> Result<(Vec<Mutant>, Vec<TreeRelativePathBuf>)> {
    let _span = debug_span!("source_file", path = source_file.tree_relative_slashes()).entered();
    debug!("visit source file");
    let syn_file = syn::parse_str::<syn::File>(&source_file.code)
        .with_context(|| format!("failed to parse {}", source_file.tree_relative_slashes()))?;
    let mut visitor = DiscoveryVisitor {
        error_exprs,
        more_files: Vec::new(),
        mutants: Vec::new(),
        namespace_stack: Vec::new(),
        options,
        root: root.to_owned(),
        source_file,
    };
    visitor.visit_file(&syn_file);
    Ok((visitor.mutants, visitor.more_files))
}

/// `syn` visitor that recursively traverses the syntax tree, accumulating places
/// that could be mutated.
struct DiscoveryVisitor<'o> {
    /// All the mutants generated by visiting the file.
    mutants: Vec<Mutant>,

    /// The file being visited.
    source_file: Arc<SourceFile>,

    /// The root of the source tree.
    root: Utf8PathBuf,

    /// The stack of namespaces we're currently inside.
    namespace_stack: Vec<String>,

    /// Files discovered by `mod` statements.
    more_files: Vec<TreeRelativePathBuf>,

    /// Global options.
    #[allow(unused)]
    options: &'o Options,

    /// Parsed error expressions, from the config file or command line.
    error_exprs: &'o [Expr],
}

impl<'o> DiscoveryVisitor<'o> {
    fn collect_fn_mutants(&mut self, return_type: &ReturnType, span: &proc_macro2::Span) {
        let full_function_name = Arc::new(self.namespace_stack.join("::"));
        let return_type_str = Arc::new(return_type_to_string(return_type));
        let mut new_mutants = return_type_replacements(return_type, self.error_exprs)
            .into_iter()
            .map(|rep| Mutant {
                source_file: Arc::clone(&self.source_file),
                function_name: Arc::clone(&full_function_name),
                return_type: Arc::clone(&return_type_str),
                replacement: tokens_to_pretty_string(&rep),
                span: span.into(),
                genre: Genre::FnValue,
            })
            .collect_vec();
        if new_mutants.is_empty() {
            debug!(
                ?full_function_name,
                ?return_type_str,
                "No mutants generated for this return type"
            );
        } else {
            self.mutants.append(&mut new_mutants);
        }
    }

    /// Call a function with a namespace pushed onto the stack.
    ///
    /// This is used when recursively descending into a namespace.
    fn in_namespace<F, T>(&mut self, name: &str, f: F) -> T
    where
        F: FnOnce(&mut Self) -> T,
    {
        self.namespace_stack.push(name.to_owned());
        let r = f(self);
        assert_eq!(self.namespace_stack.pop().unwrap(), name);
        r
    }
}

impl<'ast> Visit<'ast> for DiscoveryVisitor<'_> {
    /// Visit top-level `fn foo()`.
    fn visit_item_fn(&mut self, i: &'ast ItemFn) {
        let function_name = tokens_to_pretty_string(&i.sig.ident);
        let _span = trace_span!(
            "fn",
            line = i.sig.fn_token.span.start().line,
            name = function_name
        )
        .entered();
        if fn_sig_excluded(&i.sig) || attrs_excluded(&i.attrs) || block_is_empty(&i.block) {
            return;
        }
        self.in_namespace(&function_name, |self_| {
            self_.collect_fn_mutants(&i.sig.output, &i.block.brace_token.span.join());
            syn::visit::visit_item_fn(self_, i);
        });
    }

    /// Visit `fn foo()` within an `impl`.
    fn visit_impl_item_fn(&mut self, i: &'ast syn::ImplItemFn) {
        // Don't look inside constructors (called "new") because there's often no good
        // alternative.
        let function_name = tokens_to_pretty_string(&i.sig.ident);
        let _span = trace_span!(
            "fn",
            line = i.sig.fn_token.span.start().line,
            name = function_name
        )
        .entered();
        if fn_sig_excluded(&i.sig)
            || attrs_excluded(&i.attrs)
            || i.sig.ident == "new"
            || block_is_empty(&i.block)
        {
            return;
        }
        self.in_namespace(&function_name, |self_| {
            self_.collect_fn_mutants(&i.sig.output, &i.block.brace_token.span.join());
            syn::visit::visit_impl_item_fn(self_, i)
        });
    }

    /// Visit `impl Foo { ...}` or `impl Debug for Foo { ... }`.
    fn visit_item_impl(&mut self, i: &'ast syn::ItemImpl) {
        if attrs_excluded(&i.attrs) {
            return;
        }
        let type_name = tokens_to_pretty_string(&i.self_ty);
        let name = if let Some((_, trait_path, _)) = &i.trait_ {
            let trait_name = &trait_path.segments.last().unwrap().ident;
            if trait_name == "Default" {
                // Can't think of how to generate a viable different default.
                return;
            }
            format!("<impl {trait_name} for {type_name}>")
        } else {
            type_name
        };
        self.in_namespace(&name, |v| syn::visit::visit_item_impl(v, i));
    }

    /// Visit `mod foo { ... }` or `mod foo;`.
    fn visit_item_mod(&mut self, node: &'ast syn::ItemMod) {
        let mod_name = &node.ident.unraw().to_string();
        let _span = trace_span!(
            "mod",
            line = node.mod_token.span.start().line,
            name = mod_name
        )
        .entered();
        if attrs_excluded(&node.attrs) {
            trace!("mod {:?} excluded by attrs", node.ident,);
            return;
        }
        // If there's no content in braces, then this is a `mod foo;`
        // statement referring to an external file. We find the file name
        // then remember to visit it later.
        //
        // Both the current module and the included sub-module can be in
        // either style: `.../foo.rs` or `.../foo/mod.rs`.
        //
        // If the current file ends with `/mod.rs`, then sub-modules
        // will be in the same directory as this file. Otherwise, this is
        // `/foo.rs` and sub-modules will be in `foo/`.
        //
        // Having determined the directory then we can look for either
        // `foo.rs` or `foo/mod.rs`.
        if node.content.is_none() {
            let my_path: &Utf8Path = self.source_file.tree_relative_path().as_ref();
            // Maybe matching on the name here is no the right approach and
            // we should instead remember how this file was found?
            let dir = if my_path.ends_with("mod.rs")
                || my_path.ends_with("lib.rs")
                || my_path.ends_with("main.rs")
            {
                my_path.parent().expect("mod path has no parent").to_owned()
            } else {
                my_path.with_extension("")
            };
            let mut found = false;
            let mut tried_paths = Vec::new();
            for &ext in &[".rs", "/mod.rs"] {
                let relative_path = TreeRelativePathBuf::new(dir.join(format!("{mod_name}{ext}")));
                let full_path = relative_path.within(&self.root);
                if full_path.is_file() {
                    trace!("found submodule in {full_path}");
                    self.more_files.push(relative_path);
                    found = true;
                    break;
                } else {
                    tried_paths.push(full_path);
                }
            }
            if !found {
                warn!(
                    "{path}:{line}: referent of mod {mod_name:#?} not found: tried {tried_paths:?}",
                    path = self.source_file.tree_relative_path,
                    line = node.mod_token.span.start().line,
                );
            }
        }
        self.in_namespace(mod_name, |v| syn::visit::visit_item_mod(v, node));
    }
}

/// Generate replacement text for a function based on its return type.
fn return_type_replacements(return_type: &ReturnType, error_exprs: &[Expr]) -> Vec<TokenStream> {
    match return_type {
        ReturnType::Default => vec![quote! { () }],
        ReturnType::Type(_rarrow, type_) => type_replacements(type_, error_exprs),
    }
}

/// Generate some values that we hope are reasonable replacements for a type.
///
/// This is really the heart of cargo-mutants.
fn type_replacements(type_: &Type, error_exprs: &[Expr]) -> Vec<TokenStream> {
    // This could probably change to run from some configuration rather than
    // hardcoding various types, which would make it easier to support tree-specific
    // mutation values, and perhaps reduce duplication. However, it seems better
    // to support all the core cases with direct code first to learn what generalizations
    // are needed.
    let mut reps = Vec::new();
    match type_ {
        Type::Path(syn::TypePath { path, .. }) => {
            // dbg!(&path);
            if path.is_ident("bool") {
                reps.push(quote! { true });
                reps.push(quote! { false });
            } else if path.is_ident("String") {
                reps.push(quote! { String::new() });
                reps.push(quote! { "xyzzy".into() });
            } else if path.is_ident("str") {
                reps.push(quote! { "" });
                reps.push(quote! { "xyzzy" });
            } else if path_is_unsigned(path) {
                reps.push(quote! { 0 });
                reps.push(quote! { 1 });
            } else if path_is_signed(path) {
                reps.push(quote! { 0 });
                reps.push(quote! { 1 });
                reps.push(quote! { -1 });
            } else if path_is_nonzero_signed(path) {
                reps.extend([quote! { 1 }, quote! { -1 }]);
            } else if path_is_nonzero_unsigned(path) {
                reps.push(quote! { 1 });
            } else if path_is_float(path) {
                reps.push(quote! { 0.0 });
                reps.push(quote! { 1.0 });
                reps.push(quote! { -1.0 });
            } else if path_ends_with(path, "Result") {
                if let Some(ok_type) = result_ok_type(path) {
                    reps.extend(
                        type_replacements(ok_type, error_exprs)
                            .into_iter()
                            .map(|rep| {
                                quote! { Ok(#rep) }
                            }),
                    );
                } else {
                    // A result but with no type arguments, like `fmt::Result`; hopefully
                    // the Ok value can be constructed with Default.
                    reps.push(quote! { Ok(Default::default()) });
                }
                reps.extend(error_exprs.iter().map(|error_expr| {
                    quote! { Err(#error_expr) }
                }));
<<<<<<< HEAD
=======
            } else if path_ends_with(path, "HttpResponse") {
                reps.push(quote! { HttpResponse::Ok().finish() });
            } else if let Some(boxed_type) = match_first_type_arg(path, "Box") {
                reps.extend(
                    type_replacements(boxed_type, error_exprs)
                        .into_iter()
                        .map(|rep| {
                            quote! { Box::new(#rep) }
                        }),
                )
>>>>>>> 2f1ff7c6
            } else if let Some(some_type) = match_first_type_arg(path, "Option") {
                reps.push(quote! { None });
                reps.extend(
                    type_replacements(some_type, error_exprs)
                        .into_iter()
                        .map(|rep| {
                            quote! { Some(#rep) }
                        }),
                );
            } else if let Some(boxed_type) = match_first_type_arg(path, "Vec") {
                // Generate an empty Vec, and then a one-element vec for every recursive
                // value.
                reps.push(quote! { vec![] });
                reps.extend(
                    type_replacements(boxed_type, error_exprs)
                        .into_iter()
                        .map(|rep| {
                            quote! { vec![#rep] }
                        }),
                )
            } else if let Some((container_type, inner_type)) = known_container(path) {
                // Something like Arc, Mutex, etc.

                // TODO: Ideally we should use the path without relying on it being
                // imported, but we must strip or rewrite the arguments, so that
                // `std::sync::Arc<String>` becomes either `std::sync::Arc::<String>::new`
                // or at least `std::sync::Arc::new`. Similarly for other types.
                reps.extend(
                    type_replacements(inner_type, error_exprs)
                        .into_iter()
                        .map(|rep| {
                            quote! { #container_type::new(#rep) }
                        }),
                )
            } else if let Some((collection_type, inner_type)) = known_collection(path) {
                reps.push(quote! { #collection_type::new() });
                reps.extend(
                    type_replacements(inner_type, error_exprs)
                        .into_iter()
                        .map(|rep| {
                            quote! { #collection_type::from_iter([#rep]) }
                        }),
                );
            } else if let Some((collection_type, inner_type)) = maybe_collection_or_container(path)
            {
                // Something like `T<A>` or `T<'a, A>`, when we don't know exactly how
                // to call it, but we strongly suspect that you could construct it from
                // an `A`. For example, `Cow`.
                reps.push(quote! { #collection_type::new() });
                reps.extend(
                    type_replacements(inner_type, error_exprs)
                        .into_iter()
                        .flat_map(|rep| {
                            [
                                quote! { #collection_type::from_iter([#rep]) },
                                quote! { #collection_type::new(#rep) },
                                quote! { #collection_type::from(#rep) },
                            ]
                        }),
                );
            } else {
                reps.push(quote! { Default::default() });
            }
        }
        Type::Array(TypeArray { elem, len, .. }) => reps.extend(
            // Generate arrays that repeat each replacement value however many times.
            // In principle we could generate combinations, but that might get very
            // large, and values like "all zeros" and "all ones" seem likely to catch
            // lots of things.
            type_replacements(elem, error_exprs)
                .into_iter()
                .map(|r| quote! { [ #r; #len ] }),
        ),
        Type::Reference(syn::TypeReference {
            mutability: None,
            elem,
            ..
        }) => match &**elem {
            Type::Path(path) if path.path.is_ident("str") => {
                reps.push(quote! { "" });
                reps.push(quote! { "xyzzy" });
            }
            _ => {
                reps.extend(type_replacements(elem, error_exprs).into_iter().map(|rep| {
                    quote! { &#rep }
                }));
            }
        },
        Type::Reference(syn::TypeReference {
            mutability: Some(_),
            elem,
            ..
        }) => {
            // Make &mut with static lifetime by leaking them on the heap.
            reps.extend(type_replacements(elem, error_exprs).into_iter().map(|rep| {
                quote! { Box::leak(Box::new(#rep)) }
            }));
        }
        Type::Tuple(TypeTuple { elems, .. }) if elems.is_empty() => {
            reps.push(quote! { () });
            // TODO: Also recurse into non-empty tuples.
        }
        Type::Never(_) => {
            // In theory we could mutate this to a function that just
            // loops or sleeps, but it seems unlikely to be useful,
            // so generate nothing.
        }
        _ => {
            trace!(?type_, "Return type is not recognized, trying Default");
            reps.push(quote! { Default::default() });
        }
    }
    reps
}

fn return_type_to_string(return_type: &ReturnType) -> String {
    match return_type {
        ReturnType::Default => String::new(),
        ReturnType::Type(arrow, typ) => {
            format!(
                "{} {}",
                arrow.to_token_stream(),
                tokens_to_pretty_string(typ)
            )
        }
    }
}

fn path_ends_with(path: &Path, ident: &str) -> bool {
    path.segments.last().map_or(false, |s| s.ident == ident)
}

/// If the type has a single type argument then, perhaps it's a simple container
/// like Box, Cell, Mutex, etc, that can be constructed with `T::new(inner_val)`.
///
/// If so, return the short name (like "Box") and the inner type.
fn known_container(path: &Path) -> Option<(&Ident, &Type)> {
    let last = path.segments.last()?;
    if !["Box", "Cell", "RefCell", "Arc", "Rc", "Mutex"]
        .iter()
        .any(|v| last.ident == v)
    {
        return None;
    }
    if let PathArguments::AngleBracketed(AngleBracketedGenericArguments { args, .. }) =
        &last.arguments
    {
        // TODO: Skip lifetime args.
        // TODO: Return the path with args stripped out.
        if args.len() == 1 {
            if let Some(GenericArgument::Type(inner_type)) = args.first() {
                return Some((&last.ident, inner_type));
            }
        }
    }
    None
}

/// Match known simple collections that can be empty or constructed from an
/// iterator.
fn known_collection(path: &Path) -> Option<(&Ident, &Type)> {
    let last = path.segments.last()?;
    if ![
        "BinaryHeap",
        "BTreeSet",
        "HashSet",
        "LinkedList",
        "VecDeque",
    ]
    .iter()
    .any(|v| last.ident == v)
    {
        return None;
    }
    if let PathArguments::AngleBracketed(AngleBracketedGenericArguments { args, .. }) =
        &last.arguments
    {
        // TODO: Skip lifetime args.
        // TODO: Return the path with args stripped out.
        if args.len() == 1 {
            if let Some(GenericArgument::Type(inner_type)) = args.first() {
                return Some((&last.ident, inner_type));
            }
        }
    }
    None
}

/// Match a type with one type argument, which might be a container or collection.
fn maybe_collection_or_container(path: &Path) -> Option<(&Ident, &Type)> {
    let last = path.segments.last()?;
    if let PathArguments::AngleBracketed(AngleBracketedGenericArguments { args, .. }) =
        &last.arguments
    {
        let type_args: Vec<_> = args
            .iter()
            .filter_map(|a| match a {
                GenericArgument::Type(t) => Some(t),
                _ => None,
            })
            .collect();
        // TODO: Return the path with args stripped out.
        if type_args.len() == 1 {
            return Some((&last.ident, type_args.first().unwrap()));
        }
    }
    None
}

fn path_is_float(path: &Path) -> bool {
    ["f32", "f64"].iter().any(|s| path.is_ident(s))
}

fn path_is_unsigned(path: &Path) -> bool {
    ["u8", "u16", "u32", "u64", "u128", "usize"]
        .iter()
        .any(|s| path.is_ident(s))
}

fn path_is_signed(path: &Path) -> bool {
    ["i8", "i16", "i32", "i64", "i128", "isize"]
        .iter()
        .any(|s| path.is_ident(s))
}

fn path_is_nonzero_signed(path: &Path) -> bool {
    if let Some(l) = path.segments.last().map(|p| p.ident.to_string()) {
        matches!(
            l.as_str(),
            "NonZeroIsize"
                | "NonZeroI8"
                | "NonZeroI16"
                | "NonZeroI32"
                | "NonZeroI64"
                | "NonZeroI128",
        )
    } else {
        false
    }
}

fn path_is_nonzero_unsigned(path: &Path) -> bool {
    if let Some(l) = path.segments.last().map(|p| p.ident.to_string()) {
        matches!(
            l.as_str(),
            "NonZeroUsize"
                | "NonZeroU8"
                | "NonZeroU16"
                | "NonZeroU32"
                | "NonZeroU64"
                | "NonZeroU128",
        )
    } else {
        false
    }
}

/// Convert a TokenStream representing some code to a reasonably formatted
/// string of Rust code.
///
/// [TokenStream] has a `to_string`, but it adds spaces in places that don't
/// look idiomatic, so this reimplements it in a way that looks better.
///
/// This is probably not correctly formatted for all Rust syntax, and only tries
/// to cover cases that can emerge from the code we generate.
fn tokens_to_pretty_string<T: ToTokens>(t: T) -> String {
    use TokenTree::*;
    let mut b = String::with_capacity(200);
    let mut ts = t.to_token_stream().into_iter().peekable();
    while let Some(tt) = ts.next() {
        match tt {
            Punct(p) => {
                let pc = p.as_char();
                b.push(pc);
                if ts.peek().is_some() && (b.ends_with("->") || pc == ',' || pc == ';') {
                    b.push(' ');
                }
            }
            Ident(_) | Literal(_) => {
                match tt {
                    Literal(l) => b.push_str(&l.to_string()),
                    Ident(i) => b.push_str(&i.to_string()),
                    _ => unreachable!(),
                };
                if let Some(next) = ts.peek() {
                    match next {
                        Ident(_) | Literal(_) => b.push(' '),
                        Punct(p) => match p.as_char() {
                            ',' | ';' | '<' | '>' | ':' | '.' | '!' => (),
                            _ => b.push(' '),
                        },
                        Group(_) => (),
                    }
                }
            }
            Group(g) => {
                match g.delimiter() {
                    Delimiter::Brace => b.push('{'),
                    Delimiter::Bracket => b.push('['),
                    Delimiter::Parenthesis => b.push('('),
                    Delimiter::None => (),
                }
                b.push_str(&tokens_to_pretty_string(g.stream()));
                match g.delimiter() {
                    Delimiter::Brace => b.push('}'),
                    Delimiter::Bracket => b.push(']'),
                    Delimiter::Parenthesis => b.push(')'),
                    Delimiter::None => (),
                }
            }
        }
    }
    debug_assert!(
        !b.ends_with(' '),
        "generated a trailing space: ts={ts:?}, b={b:?}",
        ts = t.to_token_stream(),
    );
    b
}

/// If this looks like `Result<T, E>` (optionally with `Result` in some module), return `T`.
fn result_ok_type(path: &Path) -> Option<&Type> {
    match_first_type_arg(path, "Result")
}

/// If this is a path ending in `expected_ident`, return the first type argument.
fn match_first_type_arg<'p>(path: &'p Path, expected_ident: &str) -> Option<&'p Type> {
    let last = path.segments.last()?;
    if last.ident == expected_ident {
        if let PathArguments::AngleBracketed(AngleBracketedGenericArguments { args, .. }) =
            &last.arguments
        {
            if let Some(GenericArgument::Type(ok_type)) = args.first() {
                return Some(ok_type);
            }
        }
    }
    None
}

/// True if the signature of a function is such that it should be excluded.
fn fn_sig_excluded(sig: &syn::Signature) -> bool {
    if sig.unsafety.is_some() {
        trace!("Skip unsafe fn");
        true
    } else {
        false
    }
}

/// True if any of the attrs indicate that we should skip this node and everything inside it.
fn attrs_excluded(attrs: &[Attribute]) -> bool {
    attrs
        .iter()
        .any(|attr| attr_is_cfg_test(attr) || attr_is_test(attr) || attr_is_mutants_skip(attr))
}

/// True if the block (e.g. the contents of a function) is empty.
fn block_is_empty(block: &syn::Block) -> bool {
    block.stmts.is_empty()
}

/// True if the attribute looks like `#[cfg(test)]`, or has "test"
/// anywhere in it.
fn attr_is_cfg_test(attr: &Attribute) -> bool {
    if !path_is(attr.path(), &["cfg"]) {
        return false;
    }
    let mut contains_test = false;
    if let Err(err) = attr.parse_nested_meta(|meta| {
        if meta.path.is_ident("test") {
            contains_test = true;
        }
        Ok(())
    }) {
        debug!(
            ?err,
            ?attr,
            "Attribute is not in conventional form; skipped"
        );
        return false;
    }
    contains_test
}

/// True if the attribute is `#[test]`.
fn attr_is_test(attr: &Attribute) -> bool {
    attr.path().is_ident("test")
}

fn path_is(path: &syn::Path, idents: &[&str]) -> bool {
    path.segments.iter().map(|ps| &ps.ident).eq(idents.iter())
}

/// True if the attribute contains `mutants::skip`.
///
/// This for example returns true for `#[mutants::skip] or `#[cfg_attr(test, mutants::skip)]`.
fn attr_is_mutants_skip(attr: &Attribute) -> bool {
    if path_is(attr.path(), &["mutants", "skip"]) {
        return true;
    }
    if !path_is(attr.path(), &["cfg_attr"]) {
        return false;
    }
    let mut skip = false;
    if let Err(err) = attr.parse_nested_meta(|meta| {
        if path_is(&meta.path, &["mutants", "skip"]) {
            skip = true
        }
        Ok(())
    }) {
        debug!(
            ?attr,
            ?err,
            "Attribute is not a path with attributes; skipping"
        );
        return false;
    }
    skip
}

#[cfg(test)]
mod test {
    use quote::quote;
    use syn::{parse_quote, Expr, ReturnType};

    use super::{return_type_replacements, tokens_to_pretty_string};

    #[test]
    fn path_is_result() {
        let path: syn::Path = syn::parse_quote! { Result<(), ()> };
        assert!(super::result_ok_type(&path).is_some());
    }

    #[test]
    fn pretty_format() {
        assert_eq!(
            tokens_to_pretty_string(quote! {
                <impl Iterator for MergeTrees < AE , BE , AIT , BIT > > :: next
                -> Option < Self ::  Item >
            }),
            "<impl Iterator for MergeTrees<AE, BE, AIT, BIT>>::next -> Option<Self::Item>"
        );
        assert_eq!(
            tokens_to_pretty_string(quote! { Lex < 'buf >::take }),
            "Lex<'buf>::take"
        );
    }

    #[test]
    fn recurse_into_result_bool() {
        let return_type: syn::ReturnType = parse_quote! {-> std::result::Result<bool> };
        let reps = return_type_replacements(&return_type, &[]);
        assert_eq!(
            reps.iter().map(tokens_to_pretty_string).collect::<Vec<_>>(),
            &["Ok(true)", "Ok(false)",]
        );
    }

    #[test]
    fn recurse_into_result_result_bool() {
        let return_type: syn::ReturnType = parse_quote! {-> std::result::Result<Result<bool>> };
        let error_expr: syn::Expr = parse_quote! { anyhow!("mutated") };
        let reps = return_type_replacements(&return_type, &[error_expr]);
        assert_eq!(
            reps.iter().map(tokens_to_pretty_string).collect::<Vec<_>>(),
            &[
                "Ok(Ok(true))",
                "Ok(Ok(false))",
                "Ok(Err(anyhow!(\"mutated\")))",
                "Err(anyhow!(\"mutated\"))"
            ]
        );
    }

    #[test]
    fn u16_replacements() {
        let reps = return_type_replacements(&parse_quote! { -> u16 }, &[]);
        assert_eq!(
            reps.iter().map(tokens_to_pretty_string).collect::<Vec<_>>(),
            &["0", "1",]
        );
    }

    #[test]
    fn isize_replacements() {
        let reps = return_type_replacements(&parse_quote! { -> isize }, &[]);
        assert_eq!(
            reps.iter().map(tokens_to_pretty_string).collect::<Vec<_>>(),
            &["0", "1", "-1"]
        );
    }

    #[test]
    fn nonzero_integer_replacements() {
        let reps = return_type_replacements(&parse_quote! { -> std::num::NonZeroIsize }, &[]);
        assert_eq!(
            reps.iter().map(tokens_to_pretty_string).collect::<Vec<_>>(),
            &["1", "-1"]
        );

        let reps = return_type_replacements(&parse_quote! { -> std::num::NonZeroUsize }, &[]);
        assert_eq!(
            reps.iter().map(tokens_to_pretty_string).collect::<Vec<_>>(),
            &["1"]
        );

        let reps = return_type_replacements(&parse_quote! { -> std::num::NonZeroU32 }, &[]);
        assert_eq!(
            reps.iter().map(tokens_to_pretty_string).collect::<Vec<_>>(),
            &["1"]
        );
    }

    #[test]
    fn unit_replacement() {
        let reps = return_type_replacements(&parse_quote! { -> () }, &[]);
        assert_eq!(
            reps.iter().map(tokens_to_pretty_string).collect::<Vec<_>>(),
            &["()"]
        );
    }

    #[test]
    fn result_unit_replacement() {
        let reps = return_type_replacements(&parse_quote! { -> Result<(), Error> }, &[]);
        assert_eq!(
            reps.iter().map(tokens_to_pretty_string).collect::<Vec<_>>(),
            &["Ok(())"]
        );

        let reps = return_type_replacements(&parse_quote! { -> Result<()> }, &[]);
        assert_eq!(
            reps.iter().map(tokens_to_pretty_string).collect::<Vec<_>>(),
            &["Ok(())"]
        );
    }

    #[test]
    fn http_response_replacement() {
        assert_eq!(
            replace(&parse_quote! { -> HttpResponse }, &[]),
            &["HttpResponse::Ok().finish()"]
        );
    }

    #[test]
    fn option_usize_replacement() {
        let reps = return_type_replacements(&parse_quote! { -> Option<usize> }, &[]);
        assert_eq!(
            reps.iter().map(tokens_to_pretty_string).collect::<Vec<_>>(),
            &["None", "Some(0)", "Some(1)"]
        );
    }

    #[test]
    fn box_usize_replacement() {
        let reps = return_type_replacements(&parse_quote! { -> Box<usize> }, &[]);
        assert_eq!(
            reps.iter().map(tokens_to_pretty_string).collect::<Vec<_>>(),
            &["Box::new(0)", "Box::new(1)"]
        );
    }

    #[test]
    fn box_unrecognized_type_replacement() {
        let reps = return_type_replacements(&parse_quote! { -> Box<MyObject> }, &[]);
        assert_eq!(
            reps.iter().map(tokens_to_pretty_string).collect::<Vec<_>>(),
            &["Box::new(Default::default())"]
        );
    }

    #[test]
    fn vec_string_replacement() {
        let reps = return_type_replacements(&parse_quote! { -> std::vec::Vec<String> }, &[]);
        assert_eq!(
            reps.iter().map(tokens_to_pretty_string).collect::<Vec<_>>(),
            &["vec![]", "vec![String::new()]", "vec![\"xyzzy\".into()]"]
        );
    }

    #[test]
    fn float_replacement() {
        let reps = return_type_replacements(&parse_quote! { -> f32 }, &[]);
        assert_eq!(
            reps.iter().map(tokens_to_pretty_string).collect::<Vec<_>>(),
            &["0.0", "1.0", "-1.0"]
        );
    }

    #[test]
    fn ref_replacement_recurses() {
        let reps = return_type_replacements(&parse_quote! { -> &bool }, &[]);
        assert_eq!(
            reps.iter().map(tokens_to_pretty_string).collect::<Vec<_>>(),
            &["&true", "&false"]
        );
    }

    #[test]
    fn array_replacement() {
        assert_eq!(
            replace(&parse_quote! { -> [u8; 256] }, &[]),
            &["[0; 256]", "[1; 256]"]
        );
    }

    #[test]
    fn arc_replacement() {
        // Also checks that it matches the path, even using an atypical path.
        // TODO: Ideally this would be fully qualified like `alloc::sync::Arc::new(String::new())`.
        assert_eq!(
            replace(&parse_quote! { -> alloc::sync::Arc<String> }, &[]),
            &["Arc::new(String::new())", "Arc::new(\"xyzzy\".into())"]
        );
    }

    #[test]
    fn rc_replacement() {
        // Also checks that it matches the path, even using an atypical path.
        // TODO: Ideally this would be fully qualified like `alloc::sync::Rc::new(String::new())`.
        assert_eq!(
            replace(&parse_quote! { -> alloc::sync::Rc<String> }, &[]),
            &["Rc::new(String::new())", "Rc::new(\"xyzzy\".into())"]
        );
    }

    #[test]
    fn btreeset_replacement() {
        assert_eq!(
            replace(&parse_quote! { -> std::collections::BTreeSet<String> }, &[]),
            &[
                "BTreeSet::new()",
                "BTreeSet::from_iter([String::new()])",
                "BTreeSet::from_iter([\"xyzzy\".into()])"
            ]
        );
    }

    #[test]
    fn cow_replacement() {
        assert_eq!(
            replace(&parse_quote! { -> Cow<'static, str> }, &[]),
            &[
                "Cow::new()",
                "Cow::from_iter([\"\"])",
                "Cow::new(\"\")",
                "Cow::from(\"\")",
                "Cow::from_iter([\"xyzzy\"])",
                "Cow::new(\"xyzzy\")",
                "Cow::from(\"xyzzy\")",
            ]
        );
    }

    fn replace(return_type: &ReturnType, error_exprs: &[Expr]) -> Vec<String> {
        return_type_replacements(return_type, error_exprs)
            .into_iter()
            .map(tokens_to_pretty_string)
            .collect::<Vec<_>>()
    }
}<|MERGE_RESOLUTION|>--- conflicted
+++ resolved
@@ -368,19 +368,8 @@
                 reps.extend(error_exprs.iter().map(|error_expr| {
                     quote! { Err(#error_expr) }
                 }));
-<<<<<<< HEAD
-=======
             } else if path_ends_with(path, "HttpResponse") {
                 reps.push(quote! { HttpResponse::Ok().finish() });
-            } else if let Some(boxed_type) = match_first_type_arg(path, "Box") {
-                reps.extend(
-                    type_replacements(boxed_type, error_exprs)
-                        .into_iter()
-                        .map(|rep| {
-                            quote! { Box::new(#rep) }
-                        }),
-                )
->>>>>>> 2f1ff7c6
             } else if let Some(some_type) = match_first_type_arg(path, "Option") {
                 reps.push(quote! { None });
                 reps.extend(
